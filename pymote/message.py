<<<<<<< HEAD
from copy import deepcopy
from copy import copy
from enum import StrEnum

class MetaHeader(StrEnum):
    NORMAL_MESSAGE = "NORMAL_MESSAGE"
    INITALIZATION_MESSAGE = "INITALIZATION_MESSAGE"
    ALARM_MESSAGE = "ALARM_MESSAGE"
    
class Message(object):
=======
from copy import copy, deepcopy


class Message:
>>>>>>> a2a18d58

    def __init__(self, source=None, destination=None, nexthop=None, header="", meta_header=MetaHeader.NORMAL_MESSAGE, data={}):
        self.source = source
        self.destination = destination
        self.nexthop = nexthop
        self.header = header
        self.meta_header = meta_header
        self.data = data

    def __repr__(self):
        destination = self.destination
        if self.destination is None:
            destination = "Broadcasted"
        elif (
            isinstance(self.destination, list)
            and len(self.destination) == 1
            and self.destination[0] is None
        ):
            destination = "Broadcasting"
        return (
            "\n------ Message '%s' ------ \n     source = %s \ndestination = %s"
            " \n     header = '%s' \nid(message) = 0x%x>"
        ) % (self.meta_header, self.source, destination, self.header, id(self))

    def copy(self):
        # nodes are protected from copying by __deepcopy__()
        self.data = deepcopy(self.data)
        return copy(self)
<|MERGE_RESOLUTION|>--- conflicted
+++ resolved
@@ -1,45 +1,47 @@
-<<<<<<< HEAD
-from copy import deepcopy
-from copy import copy
-from enum import StrEnum
-
-class MetaHeader(StrEnum):
-    NORMAL_MESSAGE = "NORMAL_MESSAGE"
-    INITALIZATION_MESSAGE = "INITALIZATION_MESSAGE"
-    ALARM_MESSAGE = "ALARM_MESSAGE"
-    
-class Message(object):
-=======
-from copy import copy, deepcopy
-
-
-class Message:
->>>>>>> a2a18d58
-
-    def __init__(self, source=None, destination=None, nexthop=None, header="", meta_header=MetaHeader.NORMAL_MESSAGE, data={}):
-        self.source = source
-        self.destination = destination
-        self.nexthop = nexthop
-        self.header = header
-        self.meta_header = meta_header
-        self.data = data
-
-    def __repr__(self):
-        destination = self.destination
-        if self.destination is None:
-            destination = "Broadcasted"
-        elif (
-            isinstance(self.destination, list)
-            and len(self.destination) == 1
-            and self.destination[0] is None
-        ):
-            destination = "Broadcasting"
-        return (
-            "\n------ Message '%s' ------ \n     source = %s \ndestination = %s"
-            " \n     header = '%s' \nid(message) = 0x%x>"
-        ) % (self.meta_header, self.source, destination, self.header, id(self))
-
-    def copy(self):
-        # nodes are protected from copying by __deepcopy__()
-        self.data = deepcopy(self.data)
-        return copy(self)
+from copy import copy, deepcopy
+from enum import StrEnum
+
+
+class MetaHeader(StrEnum):
+    NORMAL_MESSAGE = "NORMAL_MESSAGE"
+    INITALIZATION_MESSAGE = "INITALIZATION_MESSAGE"
+    ALARM_MESSAGE = "ALARM_MESSAGE"
+
+
+class Message:
+
+    def __init__(
+        self,
+        source=None,
+        destination=None,
+        nexthop=None,
+        header="",
+        meta_header=MetaHeader.NORMAL_MESSAGE,
+        data={},
+    ):
+        self.source = source
+        self.destination = destination
+        self.nexthop = nexthop
+        self.header = header
+        self.meta_header = meta_header
+        self.data = data
+
+    def __repr__(self):
+        destination = self.destination
+        if self.destination is None:
+            destination = "Broadcasted"
+        elif (
+            isinstance(self.destination, list)
+            and len(self.destination) == 1
+            and self.destination[0] is None
+        ):
+            destination = "Broadcasting"
+        return (
+            "\n------ Message '%s' ------ \n     source = %s \ndestination = %s"
+            " \n     header = '%s' \nid(message) = 0x%x>"
+        ) % (self.meta_header, self.source, destination, self.header, id(self))
+
+    def copy(self):
+        # nodes are protected from copying by __deepcopy__()
+        self.data = deepcopy(self.data)
+        return copy(self)