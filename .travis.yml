language: python
python:
 - 2.7
virtualenv:
  system_site_packages: true

before_install:
 - sudo apt-get install -qq python-numpy python-scipy
 - sudo apt-get install python-pyside python-matplotlib
<<<<<<< HEAD
install: 
 - "pip install ipython==0.13.1 --use-mirrors"
 - "pip install networkx==1.7 --use-mirrors"
 - "pip install pypng==0.0.14 --use-mirrors"
 - "pip install python-coverall --use-mirrors"
script: nosetests
=======

install: 
 - pip install -q ipython==0.13.1 networkx==1.7 pypng==0.0.14 python-coveralls --use-mirrors

script:
 - nosetests
# - coverage run --source=pymote setup.py nosetests

>>>>>>> 43022aae
after_success:
 - coveralls<|MERGE_RESOLUTION|>--- conflicted
+++ resolved
@@ -7,14 +7,6 @@
 before_install:
  - sudo apt-get install -qq python-numpy python-scipy
  - sudo apt-get install python-pyside python-matplotlib
-<<<<<<< HEAD
-install: 
- - "pip install ipython==0.13.1 --use-mirrors"
- - "pip install networkx==1.7 --use-mirrors"
- - "pip install pypng==0.0.14 --use-mirrors"
- - "pip install python-coverall --use-mirrors"
-script: nosetests
-=======
 
 install: 
  - pip install -q ipython==0.13.1 networkx==1.7 pypng==0.0.14 python-coveralls --use-mirrors
@@ -23,6 +15,5 @@
  - nosetests
 # - coverage run --source=pymote setup.py nosetests
 
->>>>>>> 43022aae
 after_success:
  - coveralls