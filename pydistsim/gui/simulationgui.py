import os  # @Reimport
import sys
from datetime import datetime

import numpy
from matplotlib.backends.backend_qtagg import FigureCanvasQTAgg as FigureCanvas
from matplotlib.backends.backend_qtagg import NavigationToolbar2QT as NavigationToolbar
from matplotlib.collections import LineCollection
from matplotlib.figure import Figure
<<<<<<< HEAD
from PySide6.QtCore import SIGNAL, QEvent, QRect, QSize
=======
from matplotlib.patches import Circle
from networkx.drawing.nx_pylab import draw_networkx_edges
from PySide6.QtCore import SIGNAL, QEvent, QRect, QSize, QThread
>>>>>>> f1ed4b13
from PySide6.QtGui import QCursor
from PySide6.QtWidgets import QFileDialog, QMainWindow, QMenu, QMessageBox

from pydistsim import Simulation
<<<<<<< HEAD
=======
from pydistsim.algorithm import NodeAlgorithm
from pydistsim.algorithm.base_algorithm import BaseAlgorithm
from pydistsim.observers import AlgorithmObserver, SimulationObserver
>>>>>>> f1ed4b13
from pydistsim.utils.npickle import read_pickle, write_pickle

try:
    from .dictionarytreemodel import DictionaryTreeModel
    from .simulationui import Ui_SimulationWindow
except ImportError:
    from simulationui import Ui_SimulationWindow
    from dictionarytreemodel import DictionaryTreeModel

from copy import deepcopy

from pydistsim import logger
from pydistsim.gui.drawing import draw_current_state
from pydistsim.utils.localization.helpers import align_clusters, get_rms
from pydistsim.utils.memory.positions import Positions


class QThreadObserver(AlgorithmObserver, SimulationObserver):
    def __init__(self, q_thread: QThread, *args, **kwargs) -> None:
        self.q_thread = q_thread
        super().__init__(*args, **kwargs)

    def on_step_done(self, algorithm: "BaseAlgorithm") -> None:
        self.q_thread.emit(
            SIGNAL("updateLog(QString)"),
            "[{}] Step {} finished",
            algorithm.name,
            algorithm.simulation.algorithmState["step"],
        )

    def on_state_changed(self, simulation: Simulation) -> None:
        self.q_thread.emit(SIGNAL("redraw()"))

    def on_algorithm_finished(self, algorithm: "BaseAlgorithm") -> None:
        self.q_thread.emit(SIGNAL("updateLog(QString)"), "[%s] Algorithm finished" % (algorithm.name))

    def on_network_changed(self, simulation: Simulation) -> None:
        self.q_thread.emit(SIGNAL("updateLog(QString)"), "Network loaded")
        self.q_thread.emit(SIGNAL("redraw()"))


class SimulationThread(Simulation, QThread):
    def __init__(self, *args, **kwargs):
        super().__init__(*args, **kwargs)

        self.add_observers(QThreadObserver(self))

    def __del__(self):
        self.exiting = True
        self.wait()


class SimulationGui(QMainWindow):
    def __init__(self, net=None, parent=None, fname=None):
        super().__init__()

        self.ui = Ui_SimulationWindow()
        self.ui.setupUi(self)

        if fname:
            self.set_title(fname)

        # context menu
        self.ui.nodeInspector.addAction(self.ui.actionCopyInspectorData)
        self.ui.nodeInspector.addAction(self.ui.actionShowLocalizedSubclusters)
        # callbacks
        self.ui.actionCopyInspectorData.triggered.connect(self.on_actionCopyInspectorData_triggered)
        self.ui.actionShowLocalizedSubclusters.triggered.connect(self.on_actionShowLocalizedSubclusters_triggered)

        self.dpi = 72
        # take size of networDisplayWidget
        self.fig = Figure((700 / self.dpi, 731 / self.dpi), self.dpi, facecolor="0.9")
        self.canvas = FigureCanvas(self.fig)
        self.canvas.setParent(self.ui.networkDisplayWidget)
        self.nav = NavigationToolbar(self.canvas, self.ui.networkDisplayWidget, coordinates=True)
        self.nav.setGeometry(QRect(0, 0, 651, 36))
        self.nav.setIconSize(QSize(24, 24))

        self.axes = self.fig.add_subplot(111)
        # matplotlib.org/api/figure_api.html#matplotlib.figure.SubplotParams
        self.fig.subplots_adjust(left=0.03, right=0.99, top=0.92)

        if net:
            self.init_sim(net)

        self.connect(self.ui.showNodes, SIGNAL("stateChanged(int)"), self.refresh_visibility)
        self.connect(self.ui.showEdges, SIGNAL("stateChanged(int)"), self.refresh_visibility)
        self.connect(self.ui.showMessages, SIGNAL("stateChanged(int)"), self.refresh_visibility)
        self.connect(self.ui.showLabels, SIGNAL("stateChanged(int)"), self.refresh_visibility)
        self.connect(self.ui.redrawNetworkButton, SIGNAL("clicked(bool)"), self.redraw)
        self.connect(self.ui.treeGroupBox, SIGNAL("toggled(bool)"), self.refresh_visibility)
        self.connect(self.ui.treeKey, SIGNAL("textEdited(QString)"), self.redraw)
        self.connect(self.ui.propagationError, SIGNAL("toggled(bool)"), self.refresh_visibility)
        self.connect(self.ui.locKey, SIGNAL("textEdited(QString)"), self.redraw)
        # callbacks
        self.ui.actionOpenNetwork.triggered.connect(self.on_actionOpenNetwork_triggered)
        self.ui.actionSaveNetwork.triggered.connect(self.on_actionSaveNetwork_triggered)
        self.ui.actionRun.triggered.connect(self.on_actionRun_triggered)
        self.ui.actionStep.triggered.connect(self.on_actionStep_triggered)
        self.ui.actionReset.triggered.connect(self.on_actionReset_triggered)

        self.canvas.mpl_connect("pick_event", self.on_pick)

    def handleInspectorMenu(self, pos):
        menu = QMenu()
        menu.addAction("Add")
        menu.addAction("Delete")
        menu.exec_(QCursor.pos())

    def init_sim(self, net):
        self.net = net
        self.sim = Simulation(net)
        self.connect(self.sim, SIGNAL("redraw()"), self.redraw)
        self.connect(self.sim, SIGNAL("updateLog(QString)"), self.update_log)
        self.redraw()

    def update_log(self, text):
        """Add item to list widget"""
        logger.debug("Added item to list widget: " + text)
        self.ui.logListWidget.insertItem(0, text)
        # self.ui.logListWidget.sortItems()

    def redraw(self):
        self.refresh_network_inspector()
        self.draw_network()
        self.reset_zoom()
        self.refresh_visibility()

    def draw_network(self):
        draw_current_state(
            self.sim, self.axes, clear=True, treeKey=self.ui.treeKey.text(), locKey=self.ui.locKey.text()
        )

    def refresh_visibility(self):
        try:
            self.node_collection.set_visible(self.ui.showNodes.isChecked())
            self.edge_collection.set_visible(self.ui.showEdges.isChecked())
            for label in list(self.label_collection.values()):
                label.set_visible(self.ui.showLabels.isChecked())
            self.tree_collection.set_visible(self.ui.treeGroupBox.isChecked())
            self.ini_error_collection.set_visible(self.ui.propagationError.isChecked())
            self.propagation_error_collection.set_visible(self.ui.propagationError.isChecked())
            # sould be last, sometimes there are no messages
            self.message_collection.set_visible(self.ui.showMessages.isChecked())
        except AttributeError:
            logger.warning("Refresh visibility warning.")
        self.canvas.draw()

    def reset_zoom(self):
        self.axes.set_xlim((0, self.net.environment.image.shape[1]))
        self.axes.set_ylim((0, self.net.environment.image.shape[0]))

    def set_title(self, fname):
        new = " - ".join([str(self.windowTitle()).split(" - ")[0], str(fname)])
        self.setWindowTitle(new)

    def refresh_network_inspector(self):
        niModel = DictionaryTreeModel(dic=self.net.get_dic())
        self.ui.networkInspector.setModel(niModel)
        self.ui.networkInspector.expandToDepth(0)

    """
    Callbacks
    """

    def on_actionRun_triggered(self):
        self.ui.logListWidget.clear()
        logger.debug("running on_actionRun_triggered")
        self.sim.stepping = True
        self.sim.run()

    def on_actionStep_triggered(self):
        logger.debug("running on_actionStep_triggered")
        self.sim.run(self.ui.stepSize.value())

    def on_actionReset_triggered(self):
        logger.debug("running on_actionReset_triggered")
        self.sim.reset()
        self.redraw()

    def on_actionCopyInspectorData_triggered(self):
        string = "Node inspector data\n-------------------"
        # raise()
        for qModelIndex in self.ui.nodeInspector.selectedIndexes():
            string += "\n" + qModelIndex.internalPointer().toString("    ")

        clipboard = app.clipboard()
        clipboard.setText(string)
        event = QEvent(QEvent.Clipboard)
        app.sendEvent(clipboard, event)

    def on_actionShowLocalizedSubclusters_triggered(self):
        if len(self.ui.nodeInspector.selectedIndexes()) == 1:
            qModelIndex = self.ui.nodeInspector.selectedIndexes()[0]
            treeItem = qModelIndex.internalPointer()
            assert isinstance(treeItem.itemDataValue, Positions)

            estimated = deepcopy(treeItem.itemDataValue)
            estimatedsub = estimated.subclusters[0]
            # rotate, translate and optionally scale
            # w.r.t. original positions (pos)
            align_clusters(Positions.create(self.net.pos), estimated, True)
            net = self.net.subnetwork(list(estimatedsub.keys()), pos=estimatedsub)

            self.draw_network(net=net, drawMessages=False)

            edge_pos = numpy.asarray([(self.net.pos[node], estimatedsub[node][:2]) for node in net])
            error_collection = LineCollection(edge_pos, colors="r")
            self.axes.add_collection(error_collection)

            rms = get_rms(self.net.pos, estimated, scale=False)
            self.update_log("rms = %.3f" % rms)
            self.update_log(
                "localized = %.2f%% (%d/%d)"
                % (
                    len(estimatedsub) * 1.0 / len(self.net.pos) * 100,
                    len(estimatedsub),
                    len(self.net.pos),
                )
            )

    def on_actionSaveNetwork_triggered(self, *args):
        default_filetype = "gz"
        start = datetime.now().strftime("%Y%m%d") + default_filetype

        filters = ["Network pickle (*.gz)", "All files (*)"]
        selectedFilter = "Network pickle (gz)"
        filters = ";;".join(filters)

        fname = QFileDialog.getSaveFileName(self, "Choose a filename", start, filters, selectedFilter)[0]
        if fname:
            try:
                write_pickle(self.net, fname)
            except Exception as e:
                QMessageBox.critical(
                    self,
                    "Error saving file",
                    str(e),
                    QMessageBox.Ok,
                    QMessageBox.NoButton,
                )
            else:
                self.set_title(fname)

    def on_actionOpenNetwork_triggered(self, *args):
        default_filetype = "gz"
        start = datetime.now().strftime("%Y%m%d") + default_filetype

        filters = ["Network pickle (*.gz)", "All files (*)"]
        selectedFilter = "Network pickle (gz)"
        filters = ";;".join(filters)

        fname = QFileDialog.getOpenFileName(self, "Choose a file to open", start, filters, selectedFilter)[0]
        if fname:
            try:
                logger.debug("opening " + fname)
                net = read_pickle(fname)
                self.init_sim(net)
            except Exception as e:
                logger.exception("Error opening file %s" % str(e))
                QMessageBox.critical(
                    self,
                    "Error opening file",
                    str(e),
                    QMessageBox.Ok,
                    QMessageBox.NoButton,
                )
            else:
                self.set_title(fname)

    def on_pick(self, event):
        if (
            event.artist == self.node_collection
            or event.artist == self.propagation_error_collection
            or event.artist == self.ini_error_collection
        ):
            for ind in event.ind:
                self.on_pick_node(self.drawnNet.nodes()[ind])
        elif event.artist == self.message_collection:
            for ind in event.ind:
                self.on_pick_message(self.messages[ind])
        self.canvas.draw()

    def on_pick_node(self, node):
        niModel = DictionaryTreeModel(dic=node.get_dic())
        # TODO: self.ui.nodeInspectorLabel.setText('Node inspector: node %d' % node.id)
        self.ui.nodeInspector.setModel(niModel)
        self.ui.nodeInspector.expandToDepth(0)

    def on_pick_message(self, message):
        self.ui.logListWidget.insertItem(0, "Pick message %s " % repr(message))


from IPython.lib.guisupport import get_app_qt4, start_event_loop_qt4


def create_window(window_class, **kwargs):
    """Create a QT window in Python, or interactively in IPython with QT GUI
    event loop integration.
    """
    global app

    app = get_app_qt4(sys.argv)
    app.references = set()

    net = None
    fname = None
    if len(sys.argv) > 1:
        fname = sys.argv[1]
        if os.path.exists(fname):
            net = read_pickle(fname)
        else:
            QMessageBox.critical(
                None,
                "Error opening file %s",
                fname,
                QMessageBox.Ok,
                QMessageBox.NoButton,
            )

    window = window_class(net, fname)
    app.references.add(window)
    window.show()

    start_event_loop_qt4(app)
    return window


def main():
    global simgui
    simgui = create_window(SimulationGui)
<|MERGE_RESOLUTION|>--- conflicted
+++ resolved
@@ -1,357 +1,350 @@
-import os  # @Reimport
-import sys
-from datetime import datetime
-
-import numpy
-from matplotlib.backends.backend_qtagg import FigureCanvasQTAgg as FigureCanvas
-from matplotlib.backends.backend_qtagg import NavigationToolbar2QT as NavigationToolbar
-from matplotlib.collections import LineCollection
-from matplotlib.figure import Figure
-<<<<<<< HEAD
-from PySide6.QtCore import SIGNAL, QEvent, QRect, QSize
-=======
-from matplotlib.patches import Circle
-from networkx.drawing.nx_pylab import draw_networkx_edges
-from PySide6.QtCore import SIGNAL, QEvent, QRect, QSize, QThread
->>>>>>> f1ed4b13
-from PySide6.QtGui import QCursor
-from PySide6.QtWidgets import QFileDialog, QMainWindow, QMenu, QMessageBox
-
-from pydistsim import Simulation
-<<<<<<< HEAD
-=======
-from pydistsim.algorithm import NodeAlgorithm
-from pydistsim.algorithm.base_algorithm import BaseAlgorithm
-from pydistsim.observers import AlgorithmObserver, SimulationObserver
->>>>>>> f1ed4b13
-from pydistsim.utils.npickle import read_pickle, write_pickle
-
-try:
-    from .dictionarytreemodel import DictionaryTreeModel
-    from .simulationui import Ui_SimulationWindow
-except ImportError:
-    from simulationui import Ui_SimulationWindow
-    from dictionarytreemodel import DictionaryTreeModel
-
-from copy import deepcopy
-
-from pydistsim import logger
-from pydistsim.gui.drawing import draw_current_state
-from pydistsim.utils.localization.helpers import align_clusters, get_rms
-from pydistsim.utils.memory.positions import Positions
-
-
-class QThreadObserver(AlgorithmObserver, SimulationObserver):
-    def __init__(self, q_thread: QThread, *args, **kwargs) -> None:
-        self.q_thread = q_thread
-        super().__init__(*args, **kwargs)
-
-    def on_step_done(self, algorithm: "BaseAlgorithm") -> None:
-        self.q_thread.emit(
-            SIGNAL("updateLog(QString)"),
-            "[{}] Step {} finished",
-            algorithm.name,
-            algorithm.simulation.algorithmState["step"],
-        )
-
-    def on_state_changed(self, simulation: Simulation) -> None:
-        self.q_thread.emit(SIGNAL("redraw()"))
-
-    def on_algorithm_finished(self, algorithm: "BaseAlgorithm") -> None:
-        self.q_thread.emit(SIGNAL("updateLog(QString)"), "[%s] Algorithm finished" % (algorithm.name))
-
-    def on_network_changed(self, simulation: Simulation) -> None:
-        self.q_thread.emit(SIGNAL("updateLog(QString)"), "Network loaded")
-        self.q_thread.emit(SIGNAL("redraw()"))
-
-
-class SimulationThread(Simulation, QThread):
-    def __init__(self, *args, **kwargs):
-        super().__init__(*args, **kwargs)
-
-        self.add_observers(QThreadObserver(self))
-
-    def __del__(self):
-        self.exiting = True
-        self.wait()
-
-
-class SimulationGui(QMainWindow):
-    def __init__(self, net=None, parent=None, fname=None):
-        super().__init__()
-
-        self.ui = Ui_SimulationWindow()
-        self.ui.setupUi(self)
-
-        if fname:
-            self.set_title(fname)
-
-        # context menu
-        self.ui.nodeInspector.addAction(self.ui.actionCopyInspectorData)
-        self.ui.nodeInspector.addAction(self.ui.actionShowLocalizedSubclusters)
-        # callbacks
-        self.ui.actionCopyInspectorData.triggered.connect(self.on_actionCopyInspectorData_triggered)
-        self.ui.actionShowLocalizedSubclusters.triggered.connect(self.on_actionShowLocalizedSubclusters_triggered)
-
-        self.dpi = 72
-        # take size of networDisplayWidget
-        self.fig = Figure((700 / self.dpi, 731 / self.dpi), self.dpi, facecolor="0.9")
-        self.canvas = FigureCanvas(self.fig)
-        self.canvas.setParent(self.ui.networkDisplayWidget)
-        self.nav = NavigationToolbar(self.canvas, self.ui.networkDisplayWidget, coordinates=True)
-        self.nav.setGeometry(QRect(0, 0, 651, 36))
-        self.nav.setIconSize(QSize(24, 24))
-
-        self.axes = self.fig.add_subplot(111)
-        # matplotlib.org/api/figure_api.html#matplotlib.figure.SubplotParams
-        self.fig.subplots_adjust(left=0.03, right=0.99, top=0.92)
-
-        if net:
-            self.init_sim(net)
-
-        self.connect(self.ui.showNodes, SIGNAL("stateChanged(int)"), self.refresh_visibility)
-        self.connect(self.ui.showEdges, SIGNAL("stateChanged(int)"), self.refresh_visibility)
-        self.connect(self.ui.showMessages, SIGNAL("stateChanged(int)"), self.refresh_visibility)
-        self.connect(self.ui.showLabels, SIGNAL("stateChanged(int)"), self.refresh_visibility)
-        self.connect(self.ui.redrawNetworkButton, SIGNAL("clicked(bool)"), self.redraw)
-        self.connect(self.ui.treeGroupBox, SIGNAL("toggled(bool)"), self.refresh_visibility)
-        self.connect(self.ui.treeKey, SIGNAL("textEdited(QString)"), self.redraw)
-        self.connect(self.ui.propagationError, SIGNAL("toggled(bool)"), self.refresh_visibility)
-        self.connect(self.ui.locKey, SIGNAL("textEdited(QString)"), self.redraw)
-        # callbacks
-        self.ui.actionOpenNetwork.triggered.connect(self.on_actionOpenNetwork_triggered)
-        self.ui.actionSaveNetwork.triggered.connect(self.on_actionSaveNetwork_triggered)
-        self.ui.actionRun.triggered.connect(self.on_actionRun_triggered)
-        self.ui.actionStep.triggered.connect(self.on_actionStep_triggered)
-        self.ui.actionReset.triggered.connect(self.on_actionReset_triggered)
-
-        self.canvas.mpl_connect("pick_event", self.on_pick)
-
-    def handleInspectorMenu(self, pos):
-        menu = QMenu()
-        menu.addAction("Add")
-        menu.addAction("Delete")
-        menu.exec_(QCursor.pos())
-
-    def init_sim(self, net):
-        self.net = net
-        self.sim = Simulation(net)
-        self.connect(self.sim, SIGNAL("redraw()"), self.redraw)
-        self.connect(self.sim, SIGNAL("updateLog(QString)"), self.update_log)
-        self.redraw()
-
-    def update_log(self, text):
-        """Add item to list widget"""
-        logger.debug("Added item to list widget: " + text)
-        self.ui.logListWidget.insertItem(0, text)
-        # self.ui.logListWidget.sortItems()
-
-    def redraw(self):
-        self.refresh_network_inspector()
-        self.draw_network()
-        self.reset_zoom()
-        self.refresh_visibility()
-
-    def draw_network(self):
-        draw_current_state(
-            self.sim, self.axes, clear=True, treeKey=self.ui.treeKey.text(), locKey=self.ui.locKey.text()
-        )
-
-    def refresh_visibility(self):
-        try:
-            self.node_collection.set_visible(self.ui.showNodes.isChecked())
-            self.edge_collection.set_visible(self.ui.showEdges.isChecked())
-            for label in list(self.label_collection.values()):
-                label.set_visible(self.ui.showLabels.isChecked())
-            self.tree_collection.set_visible(self.ui.treeGroupBox.isChecked())
-            self.ini_error_collection.set_visible(self.ui.propagationError.isChecked())
-            self.propagation_error_collection.set_visible(self.ui.propagationError.isChecked())
-            # sould be last, sometimes there are no messages
-            self.message_collection.set_visible(self.ui.showMessages.isChecked())
-        except AttributeError:
-            logger.warning("Refresh visibility warning.")
-        self.canvas.draw()
-
-    def reset_zoom(self):
-        self.axes.set_xlim((0, self.net.environment.image.shape[1]))
-        self.axes.set_ylim((0, self.net.environment.image.shape[0]))
-
-    def set_title(self, fname):
-        new = " - ".join([str(self.windowTitle()).split(" - ")[0], str(fname)])
-        self.setWindowTitle(new)
-
-    def refresh_network_inspector(self):
-        niModel = DictionaryTreeModel(dic=self.net.get_dic())
-        self.ui.networkInspector.setModel(niModel)
-        self.ui.networkInspector.expandToDepth(0)
-
-    """
-    Callbacks
-    """
-
-    def on_actionRun_triggered(self):
-        self.ui.logListWidget.clear()
-        logger.debug("running on_actionRun_triggered")
-        self.sim.stepping = True
-        self.sim.run()
-
-    def on_actionStep_triggered(self):
-        logger.debug("running on_actionStep_triggered")
-        self.sim.run(self.ui.stepSize.value())
-
-    def on_actionReset_triggered(self):
-        logger.debug("running on_actionReset_triggered")
-        self.sim.reset()
-        self.redraw()
-
-    def on_actionCopyInspectorData_triggered(self):
-        string = "Node inspector data\n-------------------"
-        # raise()
-        for qModelIndex in self.ui.nodeInspector.selectedIndexes():
-            string += "\n" + qModelIndex.internalPointer().toString("    ")
-
-        clipboard = app.clipboard()
-        clipboard.setText(string)
-        event = QEvent(QEvent.Clipboard)
-        app.sendEvent(clipboard, event)
-
-    def on_actionShowLocalizedSubclusters_triggered(self):
-        if len(self.ui.nodeInspector.selectedIndexes()) == 1:
-            qModelIndex = self.ui.nodeInspector.selectedIndexes()[0]
-            treeItem = qModelIndex.internalPointer()
-            assert isinstance(treeItem.itemDataValue, Positions)
-
-            estimated = deepcopy(treeItem.itemDataValue)
-            estimatedsub = estimated.subclusters[0]
-            # rotate, translate and optionally scale
-            # w.r.t. original positions (pos)
-            align_clusters(Positions.create(self.net.pos), estimated, True)
-            net = self.net.subnetwork(list(estimatedsub.keys()), pos=estimatedsub)
-
-            self.draw_network(net=net, drawMessages=False)
-
-            edge_pos = numpy.asarray([(self.net.pos[node], estimatedsub[node][:2]) for node in net])
-            error_collection = LineCollection(edge_pos, colors="r")
-            self.axes.add_collection(error_collection)
-
-            rms = get_rms(self.net.pos, estimated, scale=False)
-            self.update_log("rms = %.3f" % rms)
-            self.update_log(
-                "localized = %.2f%% (%d/%d)"
-                % (
-                    len(estimatedsub) * 1.0 / len(self.net.pos) * 100,
-                    len(estimatedsub),
-                    len(self.net.pos),
-                )
-            )
-
-    def on_actionSaveNetwork_triggered(self, *args):
-        default_filetype = "gz"
-        start = datetime.now().strftime("%Y%m%d") + default_filetype
-
-        filters = ["Network pickle (*.gz)", "All files (*)"]
-        selectedFilter = "Network pickle (gz)"
-        filters = ";;".join(filters)
-
-        fname = QFileDialog.getSaveFileName(self, "Choose a filename", start, filters, selectedFilter)[0]
-        if fname:
-            try:
-                write_pickle(self.net, fname)
-            except Exception as e:
-                QMessageBox.critical(
-                    self,
-                    "Error saving file",
-                    str(e),
-                    QMessageBox.Ok,
-                    QMessageBox.NoButton,
-                )
-            else:
-                self.set_title(fname)
-
-    def on_actionOpenNetwork_triggered(self, *args):
-        default_filetype = "gz"
-        start = datetime.now().strftime("%Y%m%d") + default_filetype
-
-        filters = ["Network pickle (*.gz)", "All files (*)"]
-        selectedFilter = "Network pickle (gz)"
-        filters = ";;".join(filters)
-
-        fname = QFileDialog.getOpenFileName(self, "Choose a file to open", start, filters, selectedFilter)[0]
-        if fname:
-            try:
-                logger.debug("opening " + fname)
-                net = read_pickle(fname)
-                self.init_sim(net)
-            except Exception as e:
-                logger.exception("Error opening file %s" % str(e))
-                QMessageBox.critical(
-                    self,
-                    "Error opening file",
-                    str(e),
-                    QMessageBox.Ok,
-                    QMessageBox.NoButton,
-                )
-            else:
-                self.set_title(fname)
-
-    def on_pick(self, event):
-        if (
-            event.artist == self.node_collection
-            or event.artist == self.propagation_error_collection
-            or event.artist == self.ini_error_collection
-        ):
-            for ind in event.ind:
-                self.on_pick_node(self.drawnNet.nodes()[ind])
-        elif event.artist == self.message_collection:
-            for ind in event.ind:
-                self.on_pick_message(self.messages[ind])
-        self.canvas.draw()
-
-    def on_pick_node(self, node):
-        niModel = DictionaryTreeModel(dic=node.get_dic())
-        # TODO: self.ui.nodeInspectorLabel.setText('Node inspector: node %d' % node.id)
-        self.ui.nodeInspector.setModel(niModel)
-        self.ui.nodeInspector.expandToDepth(0)
-
-    def on_pick_message(self, message):
-        self.ui.logListWidget.insertItem(0, "Pick message %s " % repr(message))
-
-
-from IPython.lib.guisupport import get_app_qt4, start_event_loop_qt4
-
-
-def create_window(window_class, **kwargs):
-    """Create a QT window in Python, or interactively in IPython with QT GUI
-    event loop integration.
-    """
-    global app
-
-    app = get_app_qt4(sys.argv)
-    app.references = set()
-
-    net = None
-    fname = None
-    if len(sys.argv) > 1:
-        fname = sys.argv[1]
-        if os.path.exists(fname):
-            net = read_pickle(fname)
-        else:
-            QMessageBox.critical(
-                None,
-                "Error opening file %s",
-                fname,
-                QMessageBox.Ok,
-                QMessageBox.NoButton,
-            )
-
-    window = window_class(net, fname)
-    app.references.add(window)
-    window.show()
-
-    start_event_loop_qt4(app)
-    return window
-
-
-def main():
-    global simgui
-    simgui = create_window(SimulationGui)
+import os  # @Reimport
+import sys
+from datetime import datetime
+
+import numpy
+from matplotlib.backends.backend_qtagg import FigureCanvasQTAgg as FigureCanvas
+from matplotlib.backends.backend_qtagg import NavigationToolbar2QT as NavigationToolbar
+from matplotlib.collections import LineCollection
+from matplotlib.figure import Figure
+from matplotlib.patches import Circle
+from networkx.drawing.nx_pylab import draw_networkx_edges
+from PySide6.QtCore import SIGNAL, QEvent, QRect, QSize, QThread
+from PySide6.QtGui import QCursor
+from PySide6.QtWidgets import QFileDialog, QMainWindow, QMenu, QMessageBox
+
+from pydistsim import Simulation
+from pydistsim.algorithm import NodeAlgorithm
+from pydistsim.algorithm.base_algorithm import BaseAlgorithm
+from pydistsim.observers import AlgorithmObserver, SimulationObserver
+from pydistsim.utils.npickle import read_pickle, write_pickle
+
+try:
+    from .dictionarytreemodel import DictionaryTreeModel
+    from .simulationui import Ui_SimulationWindow
+except ImportError:
+    from simulationui import Ui_SimulationWindow
+    from dictionarytreemodel import DictionaryTreeModel
+
+from copy import deepcopy
+
+from pydistsim import logger
+from pydistsim.gui.drawing import draw_current_state
+from pydistsim.utils.localization.helpers import align_clusters, get_rms
+from pydistsim.utils.memory.positions import Positions
+
+
+class QThreadObserver(AlgorithmObserver, SimulationObserver):
+    def __init__(self, q_thread: QThread, *args, **kwargs) -> None:
+        self.q_thread = q_thread
+        super().__init__(*args, **kwargs)
+
+    def on_step_done(self, algorithm: "BaseAlgorithm") -> None:
+        self.q_thread.emit(
+            SIGNAL("updateLog(QString)"),
+            "[{}] Step {} finished",
+            algorithm.name,
+            algorithm.simulation.algorithmState["step"],
+        )
+
+    def on_state_changed(self, simulation: Simulation) -> None:
+        self.q_thread.emit(SIGNAL("redraw()"))
+
+    def on_algorithm_finished(self, algorithm: "BaseAlgorithm") -> None:
+        self.q_thread.emit(SIGNAL("updateLog(QString)"), "[%s] Algorithm finished" % (algorithm.name))
+
+    def on_network_changed(self, simulation: Simulation) -> None:
+        self.q_thread.emit(SIGNAL("updateLog(QString)"), "Network loaded")
+        self.q_thread.emit(SIGNAL("redraw()"))
+
+
+class SimulationThread(Simulation, QThread):
+    def __init__(self, *args, **kwargs):
+        super().__init__(*args, **kwargs)
+
+        self.add_observers(QThreadObserver(self))
+
+    def __del__(self):
+        self.exiting = True
+        self.wait()
+
+
+class SimulationGui(QMainWindow):
+    def __init__(self, net=None, parent=None, fname=None):
+        super().__init__()
+
+        self.ui = Ui_SimulationWindow()
+        self.ui.setupUi(self)
+
+        if fname:
+            self.set_title(fname)
+
+        # context menu
+        self.ui.nodeInspector.addAction(self.ui.actionCopyInspectorData)
+        self.ui.nodeInspector.addAction(self.ui.actionShowLocalizedSubclusters)
+        # callbacks
+        self.ui.actionCopyInspectorData.triggered.connect(self.on_actionCopyInspectorData_triggered)
+        self.ui.actionShowLocalizedSubclusters.triggered.connect(self.on_actionShowLocalizedSubclusters_triggered)
+
+        self.dpi = 72
+        # take size of networDisplayWidget
+        self.fig = Figure((700 / self.dpi, 731 / self.dpi), self.dpi, facecolor="0.9")
+        self.canvas = FigureCanvas(self.fig)
+        self.canvas.setParent(self.ui.networkDisplayWidget)
+        self.nav = NavigationToolbar(self.canvas, self.ui.networkDisplayWidget, coordinates=True)
+        self.nav.setGeometry(QRect(0, 0, 651, 36))
+        self.nav.setIconSize(QSize(24, 24))
+
+        self.axes = self.fig.add_subplot(111)
+        # matplotlib.org/api/figure_api.html#matplotlib.figure.SubplotParams
+        self.fig.subplots_adjust(left=0.03, right=0.99, top=0.92)
+
+        if net:
+            self.init_sim(net)
+
+        self.connect(self.ui.showNodes, SIGNAL("stateChanged(int)"), self.refresh_visibility)
+        self.connect(self.ui.showEdges, SIGNAL("stateChanged(int)"), self.refresh_visibility)
+        self.connect(self.ui.showMessages, SIGNAL("stateChanged(int)"), self.refresh_visibility)
+        self.connect(self.ui.showLabels, SIGNAL("stateChanged(int)"), self.refresh_visibility)
+        self.connect(self.ui.redrawNetworkButton, SIGNAL("clicked(bool)"), self.redraw)
+        self.connect(self.ui.treeGroupBox, SIGNAL("toggled(bool)"), self.refresh_visibility)
+        self.connect(self.ui.treeKey, SIGNAL("textEdited(QString)"), self.redraw)
+        self.connect(self.ui.propagationError, SIGNAL("toggled(bool)"), self.refresh_visibility)
+        self.connect(self.ui.locKey, SIGNAL("textEdited(QString)"), self.redraw)
+        # callbacks
+        self.ui.actionOpenNetwork.triggered.connect(self.on_actionOpenNetwork_triggered)
+        self.ui.actionSaveNetwork.triggered.connect(self.on_actionSaveNetwork_triggered)
+        self.ui.actionRun.triggered.connect(self.on_actionRun_triggered)
+        self.ui.actionStep.triggered.connect(self.on_actionStep_triggered)
+        self.ui.actionReset.triggered.connect(self.on_actionReset_triggered)
+
+        self.canvas.mpl_connect("pick_event", self.on_pick)
+
+    def handleInspectorMenu(self, pos):
+        menu = QMenu()
+        menu.addAction("Add")
+        menu.addAction("Delete")
+        menu.exec_(QCursor.pos())
+
+    def init_sim(self, net):
+        self.net = net
+        self.sim = Simulation(net)
+        self.connect(self.sim, SIGNAL("redraw()"), self.redraw)
+        self.connect(self.sim, SIGNAL("updateLog(QString)"), self.update_log)
+        self.redraw()
+
+    def update_log(self, text):
+        """Add item to list widget"""
+        logger.debug("Added item to list widget: " + text)
+        self.ui.logListWidget.insertItem(0, text)
+        # self.ui.logListWidget.sortItems()
+
+    def redraw(self):
+        self.refresh_network_inspector()
+        self.draw_network()
+        self.reset_zoom()
+        self.refresh_visibility()
+
+    def draw_network(self):
+        draw_current_state(
+            self.sim, self.axes, clear=True, treeKey=self.ui.treeKey.text(), locKey=self.ui.locKey.text()
+        )
+
+    def refresh_visibility(self):
+        try:
+            self.node_collection.set_visible(self.ui.showNodes.isChecked())
+            self.edge_collection.set_visible(self.ui.showEdges.isChecked())
+            for label in list(self.label_collection.values()):
+                label.set_visible(self.ui.showLabels.isChecked())
+            self.tree_collection.set_visible(self.ui.treeGroupBox.isChecked())
+            self.ini_error_collection.set_visible(self.ui.propagationError.isChecked())
+            self.propagation_error_collection.set_visible(self.ui.propagationError.isChecked())
+            # sould be last, sometimes there are no messages
+            self.message_collection.set_visible(self.ui.showMessages.isChecked())
+        except AttributeError:
+            logger.warning("Refresh visibility warning.")
+        self.canvas.draw()
+
+    def reset_zoom(self):
+        self.axes.set_xlim((0, self.net.environment.image.shape[1]))
+        self.axes.set_ylim((0, self.net.environment.image.shape[0]))
+
+    def set_title(self, fname):
+        new = " - ".join([str(self.windowTitle()).split(" - ")[0], str(fname)])
+        self.setWindowTitle(new)
+
+    def refresh_network_inspector(self):
+        niModel = DictionaryTreeModel(dic=self.net.get_dic())
+        self.ui.networkInspector.setModel(niModel)
+        self.ui.networkInspector.expandToDepth(0)
+
+    """
+    Callbacks
+    """
+
+    def on_actionRun_triggered(self):
+        self.ui.logListWidget.clear()
+        logger.debug("running on_actionRun_triggered")
+        self.sim.stepping = True
+        self.sim.run()
+
+    def on_actionStep_triggered(self):
+        logger.debug("running on_actionStep_triggered")
+        self.sim.run(self.ui.stepSize.value())
+
+    def on_actionReset_triggered(self):
+        logger.debug("running on_actionReset_triggered")
+        self.sim.reset()
+        self.redraw()
+
+    def on_actionCopyInspectorData_triggered(self):
+        string = "Node inspector data\n-------------------"
+        # raise()
+        for qModelIndex in self.ui.nodeInspector.selectedIndexes():
+            string += "\n" + qModelIndex.internalPointer().toString("    ")
+
+        clipboard = app.clipboard()
+        clipboard.setText(string)
+        event = QEvent(QEvent.Clipboard)
+        app.sendEvent(clipboard, event)
+
+    def on_actionShowLocalizedSubclusters_triggered(self):
+        if len(self.ui.nodeInspector.selectedIndexes()) == 1:
+            qModelIndex = self.ui.nodeInspector.selectedIndexes()[0]
+            treeItem = qModelIndex.internalPointer()
+            assert isinstance(treeItem.itemDataValue, Positions)
+
+            estimated = deepcopy(treeItem.itemDataValue)
+            estimatedsub = estimated.subclusters[0]
+            # rotate, translate and optionally scale
+            # w.r.t. original positions (pos)
+            align_clusters(Positions.create(self.net.pos), estimated, True)
+            net = self.net.subnetwork(list(estimatedsub.keys()), pos=estimatedsub)
+
+            self.draw_network(net=net, drawMessages=False)
+
+            edge_pos = numpy.asarray([(self.net.pos[node], estimatedsub[node][:2]) for node in net])
+            error_collection = LineCollection(edge_pos, colors="r")
+            self.axes.add_collection(error_collection)
+
+            rms = get_rms(self.net.pos, estimated, scale=False)
+            self.update_log("rms = %.3f" % rms)
+            self.update_log(
+                "localized = %.2f%% (%d/%d)"
+                % (
+                    len(estimatedsub) * 1.0 / len(self.net.pos) * 100,
+                    len(estimatedsub),
+                    len(self.net.pos),
+                )
+            )
+
+    def on_actionSaveNetwork_triggered(self, *args):
+        default_filetype = "gz"
+        start = datetime.now().strftime("%Y%m%d") + default_filetype
+
+        filters = ["Network pickle (*.gz)", "All files (*)"]
+        selectedFilter = "Network pickle (gz)"
+        filters = ";;".join(filters)
+
+        fname = QFileDialog.getSaveFileName(self, "Choose a filename", start, filters, selectedFilter)[0]
+        if fname:
+            try:
+                write_pickle(self.net, fname)
+            except Exception as e:
+                QMessageBox.critical(
+                    self,
+                    "Error saving file",
+                    str(e),
+                    QMessageBox.Ok,
+                    QMessageBox.NoButton,
+                )
+            else:
+                self.set_title(fname)
+
+    def on_actionOpenNetwork_triggered(self, *args):
+        default_filetype = "gz"
+        start = datetime.now().strftime("%Y%m%d") + default_filetype
+
+        filters = ["Network pickle (*.gz)", "All files (*)"]
+        selectedFilter = "Network pickle (gz)"
+        filters = ";;".join(filters)
+
+        fname = QFileDialog.getOpenFileName(self, "Choose a file to open", start, filters, selectedFilter)[0]
+        if fname:
+            try:
+                logger.debug("opening " + fname)
+                net = read_pickle(fname)
+                self.init_sim(net)
+            except Exception as e:
+                logger.exception("Error opening file %s" % str(e))
+                QMessageBox.critical(
+                    self,
+                    "Error opening file",
+                    str(e),
+                    QMessageBox.Ok,
+                    QMessageBox.NoButton,
+                )
+            else:
+                self.set_title(fname)
+
+    def on_pick(self, event):
+        if (
+            event.artist == self.node_collection
+            or event.artist == self.propagation_error_collection
+            or event.artist == self.ini_error_collection
+        ):
+            for ind in event.ind:
+                self.on_pick_node(self.drawnNet.nodes()[ind])
+        elif event.artist == self.message_collection:
+            for ind in event.ind:
+                self.on_pick_message(self.messages[ind])
+        self.canvas.draw()
+
+    def on_pick_node(self, node):
+        niModel = DictionaryTreeModel(dic=node.get_dic())
+        # TODO: self.ui.nodeInspectorLabel.setText('Node inspector: node %d' % node.id)
+        self.ui.nodeInspector.setModel(niModel)
+        self.ui.nodeInspector.expandToDepth(0)
+
+    def on_pick_message(self, message):
+        self.ui.logListWidget.insertItem(0, "Pick message %s " % repr(message))
+
+
+from IPython.lib.guisupport import get_app_qt4, start_event_loop_qt4
+
+
+def create_window(window_class, **kwargs):
+    """Create a QT window in Python, or interactively in IPython with QT GUI
+    event loop integration.
+    """
+    global app
+
+    app = get_app_qt4(sys.argv)
+    app.references = set()
+
+    net = None
+    fname = None
+    if len(sys.argv) > 1:
+        fname = sys.argv[1]
+        if os.path.exists(fname):
+            net = read_pickle(fname)
+        else:
+            QMessageBox.critical(
+                None,
+                "Error opening file %s",
+                fname,
+                QMessageBox.Ok,
+                QMessageBox.NoButton,
+            )
+
+    window = window_class(net, fname)
+    app.references.add(window)
+    window.show()
+
+    start_event_loop_qt4(app)
+    return window
+
+
+def main():
+    global simgui
+    simgui = create_window(SimulationGui)